--- conflicted
+++ resolved
@@ -58,11 +58,7 @@
         };
         host_call(&self.binding, CAPID_KEYVALUE, OP_GET, &serialize(&cmd)?)
             .map(|vec| {
-<<<<<<< HEAD
-                let resp: GetResponse = deserialize(&vec).unwrap();
-=======
                 let resp = deserialize::<GetResponse, &[u8]>(vec.as_ref()).unwrap();
->>>>>>> 1ae06a14
                 if resp.exists {
                     Some(resp.value)
                 } else {
@@ -92,11 +88,7 @@
         };
         host_call(&self.binding, CAPID_KEYVALUE, OP_ADD, &serialize(&cmd)?)
             .map(|vec| {
-<<<<<<< HEAD
-                let resp: AddResponse = deserialize(&vec).unwrap();
-=======
                 let resp = deserialize::<AddResponse, &[u8]>(vec.as_ref()).unwrap();
->>>>>>> 1ae06a14
                 resp.value
             })
             .map_err(|e| e.into())
@@ -110,11 +102,7 @@
         };
         host_call(&self.binding, CAPID_KEYVALUE, OP_PUSH, &serialize(&cmd)?)
             .map(|vec| {
-<<<<<<< HEAD
-                let resp: ListResponse = deserialize(&vec).unwrap();
-=======
                 let resp = deserialize::<ListResponse, &[u8]>(vec.as_ref()).unwrap();
->>>>>>> 1ae06a14
                 resp.new_count as usize
             })
             .map_err(|e| e.into())
@@ -133,11 +121,7 @@
             &serialize(&cmd)?,
         )
         .map(|vec| {
-<<<<<<< HEAD
-            let resp: ListResponse = deserialize(&vec).unwrap();
-=======
             let resp = deserialize::<ListResponse, &[u8]>(vec.as_ref()).unwrap();
->>>>>>> 1ae06a14
             resp.new_count as usize
         })
         .map_err(|e| e.into())
@@ -167,11 +151,7 @@
         };
         host_call(&self.binding, CAPID_KEYVALUE, OP_RANGE, &serialize(&cmd)?)
             .map(|vec| {
-<<<<<<< HEAD
-                let resp: ListRangeResponse = deserialize(&vec).unwrap();
-=======
                 let resp = deserialize::<ListRangeResponse, &[u8]>(vec.as_ref()).unwrap();
->>>>>>> 1ae06a14
                 resp.values
             })
             .map_err(|e| e.into())
@@ -195,11 +175,7 @@
         };
         host_call(&self.binding, CAPID_KEYVALUE, OP_SET_ADD, &serialize(&cmd)?)
             .map(|vec| {
-<<<<<<< HEAD
-                let resp: SetOperationResponse = deserialize(&vec).unwrap();
-=======
                 let resp = deserialize::<SetOperationResponse, &[u8]>(vec.as_ref()).unwrap();
->>>>>>> 1ae06a14
                 resp.new_count as usize
             })
             .map_err(|e| e.into())
@@ -218,11 +194,7 @@
             &serialize(&cmd)?,
         )
         .map(|vec| {
-<<<<<<< HEAD
-            let resp: SetOperationResponse = deserialize(&vec).unwrap();
-=======
             let resp = deserialize::<SetOperationResponse, &[u8]>(vec.as_ref()).unwrap();
->>>>>>> 1ae06a14
             resp.new_count as usize
         })
         .map_err(|e| e.into())
@@ -238,11 +210,7 @@
             &serialize(&cmd)?,
         )
         .map(|vec| {
-<<<<<<< HEAD
-            let resp: SetQueryResponse = deserialize(&vec).unwrap();
-=======
             let resp = deserialize::<SetQueryResponse, &[u8]>(vec.as_ref()).unwrap();
->>>>>>> 1ae06a14
             resp.values
         })
         .map_err(|e| e.into())
@@ -258,11 +226,7 @@
             &serialize(&cmd)?,
         )
         .map(|vec| {
-<<<<<<< HEAD
-            let resp: SetQueryResponse = deserialize(&vec).unwrap();
-=======
             let resp = deserialize::<SetQueryResponse, &[u8]>(vec.as_ref()).unwrap();
->>>>>>> 1ae06a14
             resp.values
         })
         .map_err(|e| e.into())
@@ -280,11 +244,7 @@
             &serialize(&cmd)?,
         )
         .map(|vec| {
-<<<<<<< HEAD
-            let resp: SetQueryResponse = deserialize(&vec).unwrap();
-=======
             let resp = deserialize::<SetQueryResponse, &[u8]>(vec.as_ref()).unwrap();
->>>>>>> 1ae06a14
             resp.values
         })
         .map_err(|e| e.into())
@@ -303,11 +263,7 @@
             &serialize(&cmd)?,
         )
         .map(|vec| {
-<<<<<<< HEAD
-            let resp: GetResponse = deserialize(&vec).unwrap();
-=======
             let resp = deserialize::<GetResponse, &[u8]>(vec.as_ref()).unwrap();
->>>>>>> 1ae06a14
             resp.exists
         })
         .map_err(|e| e.into())
