--- conflicted
+++ resolved
@@ -42,14 +42,7 @@
             OP_REQUEST_RANDOM,
             &serialize(&cmd)?,
         )
-<<<<<<< HEAD
-        .map(|v| {
-            let g: GeneratorResult = deserialize(&v).unwrap();
-            g
-        })
-=======
         .map(|v| deserialize::<GeneratorResult, &[u8]>(v.as_ref()).unwrap())
->>>>>>> 1ae06a14
         .map(|r| r.random_number)
         .map_err(|e| e.into())
     }
@@ -69,14 +62,7 @@
             OP_REQUEST_GUID,
             &serialize(&cmd)?,
         )
-<<<<<<< HEAD
-        .map(|v| {
-            let g: GeneratorResult = deserialize(&v).unwrap();
-            g
-        })
-=======
         .map(|v| deserialize::<GeneratorResult, &[u8]>(v.as_ref()).unwrap())
->>>>>>> 1ae06a14
         .map(|r| r.guid.unwrap_or("none".to_string()))
         .map_err(|e| e.into())
     }
@@ -97,14 +83,7 @@
             OP_REQUEST_SEQUENCE,
             &serialize(&cmd)?,
         )
-<<<<<<< HEAD
-        .map(|v| {
-            let g: GeneratorResult = deserialize(&v).unwrap();
-            g
-        })
-=======
         .map(|v| deserialize::<GeneratorResult, &[u8]>(v.as_ref()).unwrap())
->>>>>>> 1ae06a14
         .map(|r| r.sequence_number)
         .map_err(|e| e.into())
     }
