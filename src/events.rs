use crate::Result;
use std::collections::HashMap;
use wapc_guest::host_call;
use wascc_codec::eventstreams::*;
use wascc_codec::{deserialize, serialize};

const CAPID_EVENTS: &str = "wascc:eventstreams";

/// Creates a new host binding for an event stream capability provider
pub fn host(binding: &str) -> EventStreamsHostBinding {
    EventStreamsHostBinding {
        binding: binding.to_string(),
    }
}

/// Creates a default host binding for an event stream capability provider
pub fn default() -> EventStreamsHostBinding {
    EventStreamsHostBinding {
        binding: "default".to_string(),
    }
}

/// A host binding for an event stream capability provider
pub struct EventStreamsHostBinding {
    binding: String,
}

impl EventStreamsHostBinding {
    /// Writes the given event (a collection of key-value pairs) to a named stream
    pub fn write_event(&self, stream: &str, values: HashMap<String, String>) -> Result<String> {
        let ev = Event {
            event_id: "".to_string(),
            stream: stream.to_string(),
            values,
        };

        host_call(
            &self.binding,
            CAPID_EVENTS,
            OP_WRITE_EVENT,
            &serialize(&ev)?,
        )
        .map(|v| {
<<<<<<< HEAD
            let w: WriteResponse = deserialize(&v).unwrap();
            w.event_id.to_string()
=======
            deserialize::<WriteResponse, &[u8]>(&v)
                .unwrap()
                .event_id
                .to_string()
>>>>>>> 1ae06a14
        })
        .map_err(|e| e.into())
    }

    /// Reads all available events from the given stream
    pub fn read_all(&self, stream: &str) -> Result<Vec<Event>> {
        let query = self.generate_query(0, stream, None);
        self.execute_query(query)
    }

    /// Reads all available events from a given stream up to a given maximum number.
    /// May return less than the specified limit if less than that exist on the stream
    pub fn read_limit(&self, stream: &str, limit: u64) -> Result<Vec<Event>> {
        let query = self.generate_query(limit, stream, None);
        self.execute_query(query)
    }

    fn execute_query(&self, query: StreamQuery) -> Result<Vec<Event>> {
        host_call(
            &self.binding,
            CAPID_EVENTS,
            OP_QUERY_STREAM,
            &serialize(&query)?,
        )
        .map(|v| {
<<<<<<< HEAD
            let s: StreamResults = deserialize(&v).unwrap();
            s.events.clone()
=======
            deserialize::<StreamResults, &[u8]>(v.as_ref())
                .unwrap()
                .events
                .clone()
>>>>>>> 1ae06a14
        })
        .map_err(|e| e.into())
    }

    fn generate_query(&self, count: u64, stream: &str, range: Option<TimeRange>) -> StreamQuery {
        StreamQuery {
            count,
            stream_id: stream.to_string(),
            range,
        }
    }
}<|MERGE_RESOLUTION|>--- conflicted
+++ resolved
@@ -41,15 +41,10 @@
             &serialize(&ev)?,
         )
         .map(|v| {
-<<<<<<< HEAD
-            let w: WriteResponse = deserialize(&v).unwrap();
-            w.event_id.to_string()
-=======
             deserialize::<WriteResponse, &[u8]>(&v)
                 .unwrap()
                 .event_id
                 .to_string()
->>>>>>> 1ae06a14
         })
         .map_err(|e| e.into())
     }
@@ -75,15 +70,10 @@
             &serialize(&query)?,
         )
         .map(|v| {
-<<<<<<< HEAD
-            let s: StreamResults = deserialize(&v).unwrap();
-            s.events.clone()
-=======
             deserialize::<StreamResults, &[u8]>(v.as_ref())
                 .unwrap()
                 .events
                 .clone()
->>>>>>> 1ae06a14
         })
         .map_err(|e| e.into())
     }
